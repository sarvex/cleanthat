--- conflicted
+++ resolved
@@ -17,7 +17,7 @@
 	// This is a compatible base: trivial in case of PR event, implicit in case of commit_push (i.e. we take the base of
 	// the first PR matching the head). We may prefer taking the latest matching PR (supposing older PR will not be
 	// merged soon). However, it would mean a single head is being merged into different base: edge-case.
-	final Optional<GitRepoBranchSha1> optBaseRef;
+	final Optional<GitRepoBranchSha1> oBaseRef;
 
 	public GitWebhookRelevancyResult(boolean rrOpen,
 			boolean pushRef,
@@ -29,7 +29,7 @@
 
 		this.optRef = optRef;
 		this.optOpenRr = optOpenRr;
-		this.optBaseRef = optBaseRef;
+		this.oBaseRef = optBaseRef;
 
 		if (rrOpen && pushRef) {
 			throw new IllegalArgumentException("Can not be both a rrOpen and a pushRef event");
@@ -53,18 +53,14 @@
 	 * 
 	 * @return
 	 */
-<<<<<<< HEAD
 	@Override
-=======
-	// @Override
->>>>>>> 27b5dc5b
 	public Optional<GitPrHeadRef> optOpenPr() {
 		return optOpenRr;
 	}
 
 	@Override
 	public Optional<GitRepoBranchSha1> optBaseRef() {
-		return optBaseRef;
+		return oBaseRef;
 	}
 
 	/**
