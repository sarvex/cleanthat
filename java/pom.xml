--- conflicted
+++ resolved
@@ -81,12 +81,8 @@
 		<dependency>
 			<groupId>org.eclipse.jdt</groupId>
 			<artifactId>org.eclipse.jdt.core</artifactId>
-<<<<<<< HEAD
 			<!-- Beware, changing this version often lead to a change of actual formatting -->
-			<version>3.24.0</version>
-=======
 			<version>3.25.0</version>
->>>>>>> 2c5ca6b8
 		</dependency>
 		<dependency>
 			<!-- Used to parse Eclipse XML config files -->
