--- conflicted
+++ resolved
@@ -32,11 +32,7 @@
 	public void testInitWithDefaultConfiguration() throws IOException, JOSEException {
 		// This is logged by: e.s.c.lambda.AWebhooksLambdaFunction|parseDynamoDbEvent
 		// You can search logs for this key, in order to process given event locally
-<<<<<<< HEAD
-		String key = "random-c0a2b9e7-9c23-4ae4-8712-8b0f953d7864";
-=======
 		String key = "random-02bedc63-066a-4bdd-a28c-aaf120ddd04c";
->>>>>>> 27b5dc5b
 
 		Map<String, ?> dynamoDbPureJson = EventFromDynamoDbITHelper.loadEvent("cleanthat_accepted_events", key);
 		Map<String, ?> output = lambdaFunction.ingressRawWebhook().apply(dynamoDbPureJson);
